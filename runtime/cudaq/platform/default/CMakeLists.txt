--- conflicted
+++ resolved
@@ -1,5 +1,5 @@
 # ============================================================================ #
-# Copyright (c) 2022 - 2023 NVIDIA Corporation & Affiliates.                   #
+# Copyright (c) 2022 - 2024 NVIDIA Corporation & Affiliates.                   #
 # All rights reserved.                                                         #
 #                                                                              #
 # This source code and the accompanying materials are made available under     #
@@ -24,14 +24,10 @@
     PRIVATE . ../../)
 
 target_link_libraries(${LIBRARY_NAME}
-<<<<<<< HEAD
-  PUBLIC pthread cudaq-em-default cudaq-spin cudaq-common PRIVATE fmt::fmt-header-only cudaq)
-=======
   PUBLIC
     pthread cudaq-em-default cudaq-spin cudaq-common
   PRIVATE
-    fmt::fmt-header-only)
->>>>>>> 8650fb9d
+    fmt::fmt-header-only cudaq)
 
 install(TARGETS ${LIBRARY_NAME} DESTINATION lib)
 install(TARGETS ${LIBRARY_NAME}
