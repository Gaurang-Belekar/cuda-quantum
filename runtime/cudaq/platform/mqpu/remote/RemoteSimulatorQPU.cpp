/*******************************************************************************
 * Copyright (c) 2022 - 2024 NVIDIA Corporation & Affiliates.                  *
 * All rights reserved.                                                        *
 *                                                                             *
 * This source code and the accompanying materials are made available under    *
 * the terms of the Apache License 2.0 which accompanies this distribution.    *
 ******************************************************************************/

#include "common/BaseRemoteSimulatorQPU.h"

<<<<<<< HEAD
=======
#include <fstream>

namespace {
>>>>>>> 95ee47d6
using namespace mlir;

namespace {

// Remote QPU: delegating the execution to a remotely-hosted server, which can
// reinstate the execution context and JIT-invoke the kernel.
<<<<<<< HEAD
class RemoteSimulatorQPU : public cudaq::BaseRemoteSimulatorQPU {

public:
  RemoteSimulatorQPU() : BaseRemoteSimulatorQPU() {
    m_mlirContext = cudaq::initializeMLIR();
=======
class RemoteSimulatorQPU : public cudaq::QPU {
protected:
  std::string m_simName;
  std::unordered_map<std::thread::id, cudaq::ExecutionContext *> m_contexts;
  std::mutex m_contextMutex;
  std::unique_ptr<MLIRContext> m_mlirContext;
  std::unique_ptr<cudaq::RemoteRuntimeClient> m_client;

public:
  RemoteSimulatorQPU()
      : QPU(), m_mlirContext(cudaq::initializeMLIR()),
        m_client(cudaq::registry::get<cudaq::RemoteRuntimeClient>("rest")) {}

  std::thread::id getExecutionThreadId() const {
    return execution_queue->getExecutionThreadId();
  }

  // Conditional feedback is handled by the server side.
  virtual bool supportsConditionalFeedback() override { return true; }

  virtual void setTargetBackend(const std::string &backend) override {
    auto parts = cudaq::split(backend, ';');
    if (parts.size() % 2 != 0)
      throw std::invalid_argument("Unexpected backend configuration string. "
                                  "Expecting a ';'-separated key-value pairs.");
    for (std::size_t i = 0; i < parts.size(); i += 2) {
      if (parts[i] == "url")
        m_client->setConfig({{"url", parts[i + 1]}});
      if (parts[i] == "simulator")
        m_simName = parts[i + 1];
    }
  }

  void enqueue(cudaq::QuantumTask &task) override {
    cudaq::info("RemoteSimulatorQPU: Enqueue Task on QPU {}", qpu_id);
    execution_queue->enqueue(task);
  }

  void launchKernel(const std::string &name, void (*kernelFunc)(void *),
                    void *args, std::uint64_t voidStarSize,
                    std::uint64_t resultOffset) override {
    cudaq::info("RemoteSimulatorQPU: Launch kernel named '{}' remote QPU {} "
                "(simulator = {})",
                name, qpu_id, m_simName);

    cudaq::ExecutionContext *executionContextPtr =
        [&]() -> cudaq::ExecutionContext * {
      std::scoped_lock<std::mutex> lock(m_contextMutex);
      const auto iter = m_contexts.find(std::this_thread::get_id());
      if (iter == m_contexts.end())
        return nullptr;
      return iter->second;
    }();

    if (executionContextPtr && executionContextPtr->name == "tracer") {
      return;
    }
    // Default context for a 'fire-and-ignore' kernel launch; i.e., no context
    // was set before launching the kernel. Use a static variable per thread to
    // set up a single-shot execution context for this case.
    static thread_local cudaq::ExecutionContext defaultContext("sample",
                                                               /*shots=*/1);
    cudaq::ExecutionContext &executionContext =
        executionContextPtr ? *executionContextPtr : defaultContext;
    std::string errorMsg;
    const bool requestOkay =
        m_client->sendRequest(*m_mlirContext, executionContext, m_simName, name,
                              kernelFunc, args, voidStarSize, &errorMsg);
    if (!requestOkay)
      throw std::runtime_error("Failed to launch kernel. Error: " + errorMsg);
>>>>>>> 95ee47d6
  }

  RemoteSimulatorQPU(RemoteSimulatorQPU &&) = delete;
  virtual ~RemoteSimulatorQPU() = default;
};

/// Implementation of QPU subtype that submits simulation request to NVCF.
class NvcfSimulatorQPU : public RemoteSimulatorQPU {
public:
  NvcfSimulatorQPU() : RemoteSimulatorQPU() {
    m_client = cudaq::registry::get<cudaq::RemoteRuntimeClient>("NVCF");
  }

  // Encapsulates Nvcf configurations that we need.
  // Empty strings mean no config available.
  struct NvcfConfig {
    std::string apiKey;
    std::string functionId;
    std::string versionId;
  };

  virtual void setTargetBackend(const std::string &backend) override {
    auto parts = cudaq::split(backend, ';');
    if (parts.size() % 2 != 0)
      throw std::invalid_argument("Unexpected backend configuration string. "
                                  "Expecting a ';'-separated key-value pairs.");
    std::string apiKey, functionId, versionId;

    for (std::size_t i = 0; i < parts.size(); i += 2) {
      if (parts[i] == "simulator")
        m_simName = parts[i + 1];
      // First, check if api key or function Id is provided as target options.
      if (parts[i] == "function_id")
        functionId = parts[i + 1];
      if (parts[i] == "api_key")
        apiKey = parts[i + 1];
      if (parts[i] == "version_id")
        versionId = parts[i + 1];
    }
    // If none provided, look for them in environment variables or the config
    // file.
    const auto config = searchNvcfConfig();
    if (apiKey.empty())
      apiKey = config.apiKey;
    if (functionId.empty())
      functionId = config.functionId;
    if (versionId.empty())
      versionId = config.versionId;

    // API key and function Id are required.
    if (apiKey.empty())
      throw std::runtime_error(
          "Cannot find NVCF API key. Please provide a valid API key.");

    if (!apiKey.starts_with("nvapi-"))
      std::runtime_error(
          "An invalid NVCF API key is provided. Please check your settings.");
    if (functionId.empty())
      throw std::runtime_error(
          "Cannot find NVCF Function ID. Please provide a valid Function ID.");

    std::unordered_map<std::string, std::string> clientConfigs{
        {"api-key", apiKey}, {"function-id", functionId}};
    if (!versionId.empty())
      clientConfigs.emplace("version-id", versionId);
    m_client->setConfig(clientConfigs);
  }

private:
  // Helper to search NVCF config from environment variable or config file.
  NvcfConfig searchNvcfConfig() {
    NvcfConfig config;
    // Search from environment variable
    if (auto apiKey = std::getenv("NVCF_API_KEY")) {
      const auto key = std::string(apiKey);
      config.apiKey = key;
    }

    if (auto funcIdEnv = std::getenv("NVCF_FUNCTION_ID"))
      config.functionId = std::string(funcIdEnv);

    if (auto versionIdEnv = std::getenv("NVCF_FUNCTION_VERSION_ID"))
      config.versionId = std::string(versionIdEnv);

    std::string nvcfConfig;
    // Allow someone to tweak this with an environment variable
    if (auto creds = std::getenv("CUDAQ_NVCF_CREDENTIALS"))
      nvcfConfig = std::string(creds);
    else
      nvcfConfig = std::string(getenv("HOME")) + std::string("/.nvcf_config");
    if (cudaq::fileExists(nvcfConfig)) {
      std::ifstream stream(nvcfConfig);
      std::string contents((std::istreambuf_iterator<char>(stream)),
                           std::istreambuf_iterator<char>());
      std::vector<std::string> lines;
      lines = cudaq::split(contents, '\n');
      for (const std::string &l : lines) {
        std::vector<std::string> keyAndValue = cudaq::split(l, ':');
        if (keyAndValue.size() != 2)
          throw std::runtime_error("Ill-formed configuration file (" +
                                   nvcfConfig +
                                   "). Key-value pairs must be in `<key> : "
                                   "<value>` format. (One per line)");
        cudaq::trim(keyAndValue[0]);
        cudaq::trim(keyAndValue[1]);
        if (config.apiKey.empty() &&
            (keyAndValue[0] == "key" || keyAndValue[0] == "apikey"))
          config.apiKey = keyAndValue[1];
        if (config.functionId.empty() && (keyAndValue[0] == "function-id" ||
                                          keyAndValue[0] == "Function ID"))
          config.functionId = keyAndValue[1];
        if (config.versionId.empty() &&
            (keyAndValue[0] == "version-id" || keyAndValue[0] == "Version ID"))
          config.versionId = keyAndValue[1];
      }
    }
    return config;
  }
};
} // namespace

CUDAQ_REGISTER_TYPE(cudaq::QPU, RemoteSimulatorQPU, RemoteSimulatorQPU)
CUDAQ_REGISTER_TYPE(cudaq::QPU, NvcfSimulatorQPU, NvcfSimulatorQPU)<|MERGE_RESOLUTION|>--- conflicted
+++ resolved
@@ -8,96 +8,19 @@
 
 #include "common/BaseRemoteSimulatorQPU.h"
 
-<<<<<<< HEAD
-=======
 #include <fstream>
 
-namespace {
->>>>>>> 95ee47d6
 using namespace mlir;
 
 namespace {
 
 // Remote QPU: delegating the execution to a remotely-hosted server, which can
 // reinstate the execution context and JIT-invoke the kernel.
-<<<<<<< HEAD
 class RemoteSimulatorQPU : public cudaq::BaseRemoteSimulatorQPU {
 
 public:
   RemoteSimulatorQPU() : BaseRemoteSimulatorQPU() {
     m_mlirContext = cudaq::initializeMLIR();
-=======
-class RemoteSimulatorQPU : public cudaq::QPU {
-protected:
-  std::string m_simName;
-  std::unordered_map<std::thread::id, cudaq::ExecutionContext *> m_contexts;
-  std::mutex m_contextMutex;
-  std::unique_ptr<MLIRContext> m_mlirContext;
-  std::unique_ptr<cudaq::RemoteRuntimeClient> m_client;
-
-public:
-  RemoteSimulatorQPU()
-      : QPU(), m_mlirContext(cudaq::initializeMLIR()),
-        m_client(cudaq::registry::get<cudaq::RemoteRuntimeClient>("rest")) {}
-
-  std::thread::id getExecutionThreadId() const {
-    return execution_queue->getExecutionThreadId();
-  }
-
-  // Conditional feedback is handled by the server side.
-  virtual bool supportsConditionalFeedback() override { return true; }
-
-  virtual void setTargetBackend(const std::string &backend) override {
-    auto parts = cudaq::split(backend, ';');
-    if (parts.size() % 2 != 0)
-      throw std::invalid_argument("Unexpected backend configuration string. "
-                                  "Expecting a ';'-separated key-value pairs.");
-    for (std::size_t i = 0; i < parts.size(); i += 2) {
-      if (parts[i] == "url")
-        m_client->setConfig({{"url", parts[i + 1]}});
-      if (parts[i] == "simulator")
-        m_simName = parts[i + 1];
-    }
-  }
-
-  void enqueue(cudaq::QuantumTask &task) override {
-    cudaq::info("RemoteSimulatorQPU: Enqueue Task on QPU {}", qpu_id);
-    execution_queue->enqueue(task);
-  }
-
-  void launchKernel(const std::string &name, void (*kernelFunc)(void *),
-                    void *args, std::uint64_t voidStarSize,
-                    std::uint64_t resultOffset) override {
-    cudaq::info("RemoteSimulatorQPU: Launch kernel named '{}' remote QPU {} "
-                "(simulator = {})",
-                name, qpu_id, m_simName);
-
-    cudaq::ExecutionContext *executionContextPtr =
-        [&]() -> cudaq::ExecutionContext * {
-      std::scoped_lock<std::mutex> lock(m_contextMutex);
-      const auto iter = m_contexts.find(std::this_thread::get_id());
-      if (iter == m_contexts.end())
-        return nullptr;
-      return iter->second;
-    }();
-
-    if (executionContextPtr && executionContextPtr->name == "tracer") {
-      return;
-    }
-    // Default context for a 'fire-and-ignore' kernel launch; i.e., no context
-    // was set before launching the kernel. Use a static variable per thread to
-    // set up a single-shot execution context for this case.
-    static thread_local cudaq::ExecutionContext defaultContext("sample",
-                                                               /*shots=*/1);
-    cudaq::ExecutionContext &executionContext =
-        executionContextPtr ? *executionContextPtr : defaultContext;
-    std::string errorMsg;
-    const bool requestOkay =
-        m_client->sendRequest(*m_mlirContext, executionContext, m_simName, name,
-                              kernelFunc, args, voidStarSize, &errorMsg);
-    if (!requestOkay)
-      throw std::runtime_error("Failed to launch kernel. Error: " + errorMsg);
->>>>>>> 95ee47d6
   }
 
   RemoteSimulatorQPU(RemoteSimulatorQPU &&) = delete;
