--- conflicted
+++ resolved
@@ -82,7 +82,6 @@
   qvector() : qudits(1) {}
   /// @endcond
 
-<<<<<<< HEAD
   /// @brief Construct a `qvector` from a pre-existing `state`.
   /// This `state` could be constructed with `state::from_data` or retrieved
   /// from an cudaq::get_state.
@@ -93,7 +92,6 @@
     // Note: the internal state data will be cloned by the simulator backend.
     getExecutionManager()->initializeState(targets, state.internal.get());
   }
-=======
   //===--------------------------------------------------------------------===//
   // qvector with an initial state
   //===--------------------------------------------------------------------===//
@@ -103,7 +101,6 @@
   explicit qvector(state *);
   explicit qvector(state &);
   explicit qvector(state &&);
->>>>>>> e3504183
 
   /// @brief `qvectors` cannot be copied
   qvector(qvector const &) = delete;
