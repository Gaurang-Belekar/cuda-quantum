--- conflicted
+++ resolved
@@ -170,8 +170,6 @@
     check_multi_qpus(parameterized_ansatz)
 
 
-<<<<<<< HEAD
-=======
 # Check randomness and repeatability by setting the seed value
 def test_seed():
     kernel = cudaq.make_kernel()
@@ -207,7 +205,6 @@
         assert (count["0"] == zero_counts[i])
 
 
->>>>>>> c451b979
 # leave for gdb debugging
 if __name__ == "__main__":
     loc = os.path.abspath(__file__)
